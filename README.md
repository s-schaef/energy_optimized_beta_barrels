--- conflicted
+++ resolved
@@ -13,13 +13,6 @@
 
 ## Installation
 
-<<<<<<< HEAD
-### Prerequisites
-
-- Miniconda or Anaconda
-
-=======
->>>>>>> 8a039659
 ### Step 1: Create Conda Environment
 
 ```bash
